package main

import (
	"bufio"
	"fmt"
	"log"
	"net/http"
	"reflect"
	"time"

	"github.com/Jeffail/gabs/v2"
	deepgram "github.com/deepgram-devs/go-sdk/deepgram"
	"github.com/gorilla/websocket"
)

func main() {
	client := new(http.Client)
	// IMPORTANT: Make sure you add your own API key here
	dg := deepgram.Deepgram{
<<<<<<< HEAD
        ApiKey: "YOUR_API_KEY",
    }
=======
		ApiKey: "YOUR_API_KEY",
	}
>>>>>>> dcb5669e
	dg = *deepgram.Init(dg.ApiKey, dg.Host, dg.Path)
	resp, err := client.Get("http://stream.live.vc.bbcmedia.co.uk/bbc_radio_fourlw_online_nonuk")
	if err != nil {
		log.Println("ERRROR getting stream", err)
	}
	fmt.Println("Stream is up and running ", reflect.TypeOf(resp))
	reader := bufio.NewReader(resp.Body)

	options := deepgram.LiveTranscriptionOptions{}
	options.Punctuate = true
	options.Language = "en-US"

	dgConn, _, err := dg.LiveTranscription(options)

	chunk := make([]byte, 1024*2)

	go func() {
		for {
			_, message, err := dgConn.ReadMessage()
			if err != nil {
				fmt.Println("ERROR reading message")
				log.Fatal(err)
			}

			jsonParsed, jsonErr := gabs.ParseJSON(message)
			if jsonErr != nil {
				log.Fatal(err)
			}
			log.Printf("recv: %s", jsonParsed.Path("channel.alternatives.0.transcript").String())

		}
	}()

	for {
		bytesRead, err := reader.Read(chunk)

		if err != nil {
			fmt.Println("ERROR reading chunk")
			log.Fatal(err)
		}
		dgConn.WriteMessage(websocket.BinaryMessage, chunk[:bytesRead])
		time.Sleep(10 * time.Millisecond)

	}

}<|MERGE_RESOLUTION|>--- conflicted
+++ resolved
@@ -17,13 +17,9 @@
 	client := new(http.Client)
 	// IMPORTANT: Make sure you add your own API key here
 	dg := deepgram.Deepgram{
-<<<<<<< HEAD
-        ApiKey: "YOUR_API_KEY",
-    }
-=======
+
 		ApiKey: "YOUR_API_KEY",
 	}
->>>>>>> dcb5669e
 	dg = *deepgram.Init(dg.ApiKey, dg.Host, dg.Path)
 	resp, err := client.Get("http://stream.live.vc.bbcmedia.co.uk/bbc_radio_fourlw_online_nonuk")
 	if err != nil {
