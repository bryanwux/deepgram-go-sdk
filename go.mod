module github.com/deepgram-devs/deepgram-go-sdk

go 1.18

require (
<<<<<<< HEAD
	github.com/Jeffail/gabs/v2 v2.6.1
=======
	github.com/Jeffail/gabs/v2 v2.7.0
>>>>>>> e3a9c761
	github.com/google/go-querystring v1.1.0
	github.com/gorilla/websocket v1.5.0
)

<<<<<<< HEAD
require (
	github.com/google/go-cmp v0.5.9 // indirect
	github.com/jarcoal/httpmock v1.3.0 // indirect
	golang.org/x/xerrors v0.0.0-20220907171357-04be3eba64a2 // indirect
)
=======
require github.com/google/go-cmp v0.5.9 // indirect
>>>>>>> e3a9c761
<|MERGE_RESOLUTION|>--- conflicted
+++ resolved
@@ -3,21 +3,15 @@
 go 1.18
 
 require (
-<<<<<<< HEAD
 	github.com/Jeffail/gabs/v2 v2.6.1
-=======
-	github.com/Jeffail/gabs/v2 v2.7.0
->>>>>>> e3a9c761
 	github.com/google/go-querystring v1.1.0
 	github.com/gorilla/websocket v1.5.0
 )
 
-<<<<<<< HEAD
 require (
 	github.com/google/go-cmp v0.5.9 // indirect
 	github.com/jarcoal/httpmock v1.3.0 // indirect
 	golang.org/x/xerrors v0.0.0-20220907171357-04be3eba64a2 // indirect
 )
-=======
-require github.com/google/go-cmp v0.5.9 // indirect
->>>>>>> e3a9c761
+
+require github.com/google/go-cmp v0.5.9 // indirect