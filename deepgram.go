--- conflicted
+++ resolved
@@ -5,12 +5,9 @@
 	"net/http"
 )
 
-<<<<<<< HEAD
-var sdkVersion string = "0.1.2"
-=======
+
 var sdkVersion string = "0.2.2"
 var dgAgent string = "deepgram-go-sdk/v" + sdkVersion
->>>>>>> d133c2c5
 
 type deepgram struct {
 	ApiKey string
