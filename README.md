--- conflicted
+++ resolved
@@ -2,7 +2,6 @@
 
 Community Go SDK for [Deepgram](https://www.deepgram.com/)'s automated speech recognition APIs.
 
-<<<<<<< HEAD
 > This SDK only supports hosted usage of api.deepgram.com.
 
 To access the API you will need a Deepgram account. Sign up for free at [signup][signup].
@@ -12,6 +11,8 @@
 ## Current Status
 
 There is minimal functionality on the SDK but we hope to add more features soon.
+
+While we don't have a stable release, that is because we don't have feature parity with the other SDKs. It is safe to use, but not all features are available.
 
 To process live transcriptions, see the [example](/examples/liveTranscription_example.go).
 
@@ -37,9 +38,4 @@
 Check out the Developer Documentation at [https://developers.deepgram.com/](https://developers.deepgram.com/)
 
 [signup]: https://console.deepgram.com/signup?utm_medium=github&utm_source=DEVREL&utm_content=deepgram-go-sdk
-[license]: LICENSE.txt
-=======
-While we don't have a stable release, that is because we don't have feature parity with the other SDKs. It is safe to use, but not all features are available.
-
-To process live transcriptions, see the [example](/examples/liveTranscription_example.go).
->>>>>>> 526692b3
+[license]: LICENSE.txt