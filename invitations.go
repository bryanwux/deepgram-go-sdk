--- conflicted
+++ resolved
@@ -22,11 +22,7 @@
 		"Host": []string{"api.deepgram.com"},
 		"Content-Type": []string{"application/json"},
 		"Authorization": []string{"token " + dg.ApiKey},
-<<<<<<< HEAD
-		"X-DG-Agent": []string{"go-sdk/0.1.0"},
-=======
 		"X-DG-Agent": []string{"go-sdk/" + sdkVersion},
->>>>>>> 2bb27b54
 	}
 
 	var result InvitationList
@@ -62,11 +58,7 @@
 		"Host": []string{"api.deepgram.com"},
 		"Content-Type": []string{"application/json"},
 		"Authorization": []string{"token " + dg.ApiKey},
-<<<<<<< HEAD
-		"X-DG-Agent": []string{"go-sdk/0.1.0"},
-=======
 		"X-DG-Agent": []string{"go-sdk/" + sdkVersion},
->>>>>>> 2bb27b54
 	}
 
 	var result Message
@@ -101,11 +93,7 @@
 		"Host": []string{"api.deepgram.com"},
 		"Content-Type": []string{"application/json"},
 		"Authorization": []string{"token " + dg.ApiKey},
-<<<<<<< HEAD
-		"X-DG-Agent": []string{"go-sdk/0.1.0"},
-=======
 		"X-DG-Agent": []string{"go-sdk/" + sdkVersion},
->>>>>>> 2bb27b54
 	}
 
 	var result Message
