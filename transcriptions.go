package deepgram

import (
	"bytes"
	"encoding/json"
	"fmt"
	"io"
	"log"
	"net/http"
	"net/url"

	"github.com/google/go-querystring/query"
	"github.com/gorilla/websocket"
)

type PreRecordedResponse struct {
	Request_id string `json:"request_id"`
	Metadata interface{} `json:"metadata"`
	Results interface{} `json:"results"`
}

func (dg *Deepgram) LiveTranscription(options LiveTranscriptionOptions) (*websocket.Conn, *http.Response, error) {
query, _ := query.Values(options)
u := url.URL{Scheme: "wss", Host: "api.deepgram.com", Path: "/v1/listen", RawQuery: query.Encode()}
log.Printf("connecting to %s", u.String())

header := http.Header{
		"Host": []string{"api.deepgram.com"},
		"Authorization": []string{"token " + dg.ApiKey},
<<<<<<< HEAD
		"X-DG-Agent": []string{"go-sdk/0.1.0"},
=======
		"X-DG-Agent": []string{"go-sdk/" + sdkVersion},
>>>>>>> 2bb27b54
	}

c, resp, err := websocket.DefaultDialer.Dial(u.String(), header);

if err != nil {
	log.Printf("handshake failed with status %s", resp.Status)
	log.Fatal("dial:", err)
}
return c, resp, nil
  
}

func(dg *Deepgram) PreRecordedFromURL(source UrlSource, options PreRecordedTranscriptionOptions) (PreRecordedResponse, error) {
	client := new(http.Client)
	query, _ := query.Values(options)
	u := url.URL{Scheme: "https", Host: "api.deepgram.com", Path: "/v1/listen", RawQuery: query.Encode()}
	jsonStr, err := json.Marshal(source)
	if err != nil {
		log.Fatal(err)
		// TODO: Fix this return value
		return PreRecordedResponse{}, err
	}

	req, err := http.NewRequest("POST", u.String(), bytes.NewBuffer(jsonStr))
	if err != nil {
			//Handle Error
			log.Fatal(err)
	}

	req.Header = http.Header{
		"Host": []string{dg.Host("")},
		"Content-Type": []string{"application/json"},
		"Authorization": []string{"token " + dg.ApiKey},
		"X-DG-Agent": []string{"go-sdk/" + sdkVersion},
	}

	var result PreRecordedResponse
	res, err := client.Do(req)
	if err != nil {
		return result, err
	}
	fmt.Println("CODE:", res.Body)
	if res.StatusCode != 200 {
		b, _ := io.ReadAll(res.Body)
		log.Fatal(string(b))
	}

	jsonErr := GetJson(res, &result)

	if jsonErr != nil {
		fmt.Printf("error getting request list: %s\n", jsonErr.Error())
		return result, jsonErr
	} else {
		return result, nil
	}

	// query, _ := query.Values(options)
	// u := url.URL{Scheme: "https", Host: "api.deepgram.com", Path: "/v1/projects", RawQuery: query.Encode()}
	// log.Printf("connecting to %s", u.String())

	// header := http.Header{
	// 	"Host": []string{"api.deepgram.com"},
	// 	"Authorization": []string{"token " + dg.ApiKey},
	// 	"X-DG-Agent": []string{"go-sdk/" + sdkVersion},
	// }

	
}<|MERGE_RESOLUTION|>--- conflicted
+++ resolved
@@ -27,11 +27,7 @@
 header := http.Header{
 		"Host": []string{"api.deepgram.com"},
 		"Authorization": []string{"token " + dg.ApiKey},
-<<<<<<< HEAD
-		"X-DG-Agent": []string{"go-sdk/0.1.0"},
-=======
 		"X-DG-Agent": []string{"go-sdk/" + sdkVersion},
->>>>>>> 2bb27b54
 	}
 
 c, resp, err := websocket.DefaultDialer.Dial(u.String(), header);
